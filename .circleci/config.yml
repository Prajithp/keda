--- conflicted
+++ resolved
@@ -16,8 +16,6 @@
       # - run: make test
       - run: make ci-build-all
       - run: make publish-edge-chart
-<<<<<<< HEAD
-=======
       - store_artifacts:
           path: /tmp/test-reports
       - store_test_results:
@@ -48,5 +46,4 @@
               only:
                 - master
     jobs:
-      - e2e
->>>>>>> 8fd9a6fd
+      - e2e